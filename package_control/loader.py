--- conflicted
+++ resolved
@@ -44,17 +44,8 @@
     'loaders': None
 }
 
-<<<<<<< HEAD
 loader_package_name = '0_package_control_loader'
 loader_package_path = os.path.join(sys_path.installed_packages_path, '%s.sublime-package' % loader_package_name)
-=======
-
-loader_package_name = u'0_package_control_loader'
-if sys.version_info < (3,):
-    loader_package_path = path.join(sys_path.packages_path, loader_package_name)
-else:
-    loader_package_path = path.join(sys_path.installed_packages_path, u'%s.sublime-package' % loader_package_name)
->>>>>>> b06eedf8
 
 # With the zipfile module there is no way to delete a file from a zip, so we
 # must instead copy the other files to a new zipfile and swap the filenames.
