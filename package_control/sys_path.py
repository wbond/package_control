import os
import sys

from zipimport import zipimporter

import sublime

data_dir = None
packages_path = None
installed_packages_path = None

# Unpacked install of Sublime Text
if not isinstance(__loader__, zipimporter):
    pc_package_path = os.path.dirname(os.path.dirname(__file__))
    packages_path = os.path.dirname(pc_package_path)
    # For a non-development build, the Installed Packages are next
    # to the Packages dir
    _possible_installed_packages_path = os.path.join(os.path.dirname(packages_path), 'Installed Packages')
    if os.path.exists(_possible_installed_packages_path):
        installed_packages_path = _possible_installed_packages_path

# When loaded as a .sublime-package file, the filename ends up being
# Package Control.sublime-package/Package Control.package_control.sys_path
else:
    pc_package_path = os.path.dirname(os.path.dirname(__file__))
    installed_packages_path = os.path.dirname(pc_package_path)
    # For a non-development build, the Packages are next
    # to the Installed Packages dir
    _possible_packages_path = os.path.join(os.path.dirname(installed_packages_path), 'Packages')
    if os.path.exists(_possible_packages_path):
        packages_path = _possible_packages_path

if packages_path is None:
    import Default.sort

    if not isinstance(Default.sort.__loader__, zipimporter):
        packages_path = os.path.dirname(os.path.dirname(Default.sort.__file__))

if installed_packages_path is None:
    _data_base = None
    if sys.platform == 'darwin':
        _data_base = os.path.expanduser('~/Library/Application Support')
    elif sys.platform == 'win32':
        _data_base = os.environ.get('APPDATA')
    else:
<<<<<<< HEAD
        _data_base = os.environ.get('XDG_CONFIG_HOME')
        if _data_base is None:
            _data_base = os.path.expanduser('~/.config')
=======
        pc_package_path = dirname(dirname(__file__))
        installed_packages_path = dirname(pc_package_path)
        # For a non-development build, the Packages are next
        # to the Installed Packages dir
        _possible_packages_path = os.path.join(dirname(installed_packages_path), u'Packages')
        if os.path.exists(_possible_packages_path):
            packages_path = _possible_packages_path
    st_version = u'3'

    if packages_path is None:
        import Default.sort

        if not isinstance(Default.sort.__loader__, zipimporter):
            packages_path = dirname(dirname(Default.sort.__file__))

    if installed_packages_path is None:
        _data_base = None
        if sys.platform == 'darwin':
            _data_base = os.path.expanduser(u'~/Library/Application Support')
        elif sys.platform == 'win32':
            _data_base = os.environ.get(u'APPDATA')
        else:
            _data_base = os.environ.get(u'XDG_CONFIG_HOME')
            if _data_base is None:
                _data_base = os.path.expanduser('~/.config')

        if _data_base is not None:
            for _leaf in [u'Sublime Text Development', u'Sublime Text 3 Development']:
                if sys.platform not in set(['win32', 'darwin']):
                    _leaf = _leaf.lower().replace(' ', '-')
                _possible_data_dir = os.path.join(_data_base, _leaf)
                if os.path.exists(_possible_data_dir):
                    data_dir = _possible_data_dir
                    _possible_installed_packages_path = os.path.join(data_dir, u'Installed Packages')
                    if os.path.exists(_possible_installed_packages_path):
                        installed_packages_path = _possible_installed_packages_path
                    break

    if installed_packages_path and data_dir is None:
        data_dir = dirname(installed_packages_path)
>>>>>>> 65b12206

    if _data_base is not None:
        _config_leaf = 'Sublime Text 3 Development'
        if sys.platform not in ('win32', 'darwin'):
            _config_leaf = 'sublime-text-3-development'
        _possible_data_dir = os.path.join(_data_base, _config_leaf)
        if os.path.exists(_possible_data_dir):
            data_dir = _possible_data_dir
            _possible_installed_packages_path = os.path.join(data_dir, 'Installed Packages')
            if os.path.exists(_possible_installed_packages_path):
                installed_packages_path = _possible_installed_packages_path

if installed_packages_path and data_dir is None:
    data_dir = os.path.dirname(installed_packages_path)


def decode(path):
    return path


def encode(path):
    return path


def add(path, first=False):
    """
    Add a path from sys.path if it is present.

    :param path:
        A string of a folder, zip file or sublime-package file

    :param first:
        If the path should be added at the beginning
    """

    if path not in sys.path:
        if first:
            sys.path.insert(0, path)
        else:
            sys.path.append(path)


def remove(path):
    """
    Remove a path from sys.path if it is present.

    :param path:
        A string of a folder, zip file or sublime-package file
    """

    try:
        sys.path.remove(path)
    except (ValueError):
        pass


def generate_dependency_paths(name):
    """
    Accepts a dependency name and generates a dict containing the three standard
    import paths that are valid for the current machine.

    :param name:
        A unicode string name of the dependency

    :return:
        A dict with the following keys:
         - 'ver'
         - 'plat'
         - 'arch'
    """

    dependency_dir = os.path.join(packages_path, name)

    ver = 'st3'
    plat = sublime.platform()
    arch = sublime.arch()

    return {
        'all': os.path.join(dependency_dir, 'all'),
        'ver': os.path.join(dependency_dir, ver),
        'plat': os.path.join(dependency_dir, '%s_%s' % (ver, plat)),
        'arch': os.path.join(dependency_dir, '%s_%s_%s' % (ver, plat, arch))
    }


def add_dependency(name, first=False):
    """
    Accepts a dependency name and automatically adds the appropriate path
    to sys.path, if the dependency has a path for the current platform and
    architecture.

    :param name:
        A unicode string name of the dependency

    :param first:
        If the path should be added to the beginning of the list
    """

    for path in generate_dependency_paths(name).values():
        if os.path.exists(path):
            add(path, first=first)<|MERGE_RESOLUTION|>--- conflicted
+++ resolved
@@ -43,63 +43,21 @@
     elif sys.platform == 'win32':
         _data_base = os.environ.get('APPDATA')
     else:
-<<<<<<< HEAD
         _data_base = os.environ.get('XDG_CONFIG_HOME')
         if _data_base is None:
             _data_base = os.path.expanduser('~/.config')
-=======
-        pc_package_path = dirname(dirname(__file__))
-        installed_packages_path = dirname(pc_package_path)
-        # For a non-development build, the Packages are next
-        # to the Installed Packages dir
-        _possible_packages_path = os.path.join(dirname(installed_packages_path), u'Packages')
-        if os.path.exists(_possible_packages_path):
-            packages_path = _possible_packages_path
-    st_version = u'3'
-
-    if packages_path is None:
-        import Default.sort
-
-        if not isinstance(Default.sort.__loader__, zipimporter):
-            packages_path = dirname(dirname(Default.sort.__file__))
-
-    if installed_packages_path is None:
-        _data_base = None
-        if sys.platform == 'darwin':
-            _data_base = os.path.expanduser(u'~/Library/Application Support')
-        elif sys.platform == 'win32':
-            _data_base = os.environ.get(u'APPDATA')
-        else:
-            _data_base = os.environ.get(u'XDG_CONFIG_HOME')
-            if _data_base is None:
-                _data_base = os.path.expanduser('~/.config')
-
-        if _data_base is not None:
-            for _leaf in [u'Sublime Text Development', u'Sublime Text 3 Development']:
-                if sys.platform not in set(['win32', 'darwin']):
-                    _leaf = _leaf.lower().replace(' ', '-')
-                _possible_data_dir = os.path.join(_data_base, _leaf)
-                if os.path.exists(_possible_data_dir):
-                    data_dir = _possible_data_dir
-                    _possible_installed_packages_path = os.path.join(data_dir, u'Installed Packages')
-                    if os.path.exists(_possible_installed_packages_path):
-                        installed_packages_path = _possible_installed_packages_path
-                    break
-
-    if installed_packages_path and data_dir is None:
-        data_dir = dirname(installed_packages_path)
->>>>>>> 65b12206
 
     if _data_base is not None:
-        _config_leaf = 'Sublime Text 3 Development'
-        if sys.platform not in ('win32', 'darwin'):
-            _config_leaf = 'sublime-text-3-development'
-        _possible_data_dir = os.path.join(_data_base, _config_leaf)
-        if os.path.exists(_possible_data_dir):
-            data_dir = _possible_data_dir
-            _possible_installed_packages_path = os.path.join(data_dir, 'Installed Packages')
-            if os.path.exists(_possible_installed_packages_path):
-                installed_packages_path = _possible_installed_packages_path
+        for _leaf in ['Sublime Text Development', 'Sublime Text 3 Development']:
+            if sys.platform not in set(['win32', 'darwin']):
+                _leaf = _leaf.lower().replace(' ', '-')
+            _possible_data_dir = os.path.join(_data_base, _leaf)
+            if os.path.exists(_possible_data_dir):
+                data_dir = _possible_data_dir
+                _possible_installed_packages_path = os.path.join(data_dir, u'Installed Packages')
+                if os.path.exists(_possible_installed_packages_path):
+                    installed_packages_path = _possible_installed_packages_path
+                break
 
 if installed_packages_path and data_dir is None:
     data_dir = os.path.dirname(installed_packages_path)
