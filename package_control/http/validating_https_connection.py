import base64
import hashlib
import os
import re
import socket
import sys

from http.client import HTTPS_PORT
from urllib.request import parse_keqv_list, parse_http_list

from ..console_write import console_write
from .debuggable_http_connection import DebuggableHTTPConnection
from .debuggable_https_response import DebuggableHTTPSResponse
from .invalid_certificate_exception import InvalidCertificateException


# The following code is wrapped in a try because the Linux versions of Sublime
# Text do not include the ssl module due to the fact that different distros
# have different versions
try:
    import ssl

    class ValidatingHTTPSConnection(DebuggableHTTPConnection):

        """
        A custom HTTPConnection class that validates SSL certificates, and
        allows proxy authentication for HTTPS connections.
        """

        default_port = HTTPS_PORT

        response_class = DebuggableHTTPSResponse
        _debug_protocol = 'HTTPS'

        # The ssl.SSLContext() for the connection - Python 3 only
        ctx = None

        def __init__(self, host, port=None, key_file=None, cert_file=None, ca_certs=None, **kwargs):
            passed_args = {}
            if 'timeout' in kwargs:
                passed_args['timeout'] = kwargs['timeout']
            if 'debug' in kwargs:
                passed_args['debug'] = kwargs['debug']
            DebuggableHTTPConnection.__init__(self, host, port, **passed_args)

            self.passwd = kwargs.get('passwd')
            self.key_file = key_file
            self.cert_file = cert_file
            self.ca_certs = ca_certs
            if 'user_agent' in kwargs:
                self.user_agent = kwargs['user_agent']
            if self.ca_certs:
                self.cert_reqs = ssl.CERT_REQUIRED
            else:
                self.cert_reqs = ssl.CERT_NONE

        def get_valid_hosts_for_cert(self, cert):
            """
            Returns a list of valid hostnames for an SSL certificate

            :param cert: A dict from SSLSocket.getpeercert()

            :return: An array of hostnames
            """

            if 'subjectAltName' in cert:
                return [x[1] for x in cert['subjectAltName'] if x[0].lower() == 'dns']
            else:
                return [x[0][1] for x in cert['subject'] if x[0][0].lower() == 'commonname']

        def validate_cert_host(self, cert, hostname):
            """
            Checks if the cert is valid for the hostname

            :param cert: A dict from SSLSocket.getpeercert()

            :param hostname: A string hostname to check

            :return: A boolean if the cert is valid for the hostname
            """

            hosts = self.get_valid_hosts_for_cert(cert)
            for host in hosts:
                host_re = host.replace(r'.', r'\.').replace(r'*', r'[^.]*')
                if re.search('^%s$' % (host_re,), hostname, re.I):
                    return True
            return False

        def _tunnel(self):
            """
            This custom _tunnel method allows us to read and print the debug
            log for the whole response before throwing an error, and adds
            support for proxy authentication
            """

            self._proxy_host = self.host
            self._proxy_port = self.port
            self._set_hostport(self._tunnel_host, self._tunnel_port)

            self._tunnel_headers['Host'] = "%s:%s" % (self.host, self.port)
            self._tunnel_headers['User-Agent'] = self.user_agent
            self._tunnel_headers['Proxy-Connection'] = 'Keep-Alive'

            request = "CONNECT %s:%d HTTP/1.1\r\n" % (self.host, self.port)
            for header, value in self._tunnel_headers.items():
                request += "%s: %s\r\n" % (header, value)
            request += "\r\n"

            self.send(bytes(request, 'iso-8859-1'))

            response = self.response_class(self.sock, method=self._method)
            version, code, message = response._read_status()

            status_line = "%s %s %s" % (version, code, message.rstrip())
            headers = [status_line]

            content_length = 0
            close_connection = False
            while True:
                line = response.fp.readline().decode('iso-8859-1')
                if line == '\r\n':
                    break

                headers.append(line.rstrip())

                parts = line.rstrip().split(': ', 1)
                name = parts[0].lower()
                value = parts[1].lower().strip()
                if name == 'content-length':
                    content_length = int(value)

                if name in ('connection', 'proxy-connection') and value == 'close':
                    close_connection = True

            if self.debuglevel in [-1, 5]:
                indented_headers = '\n  '.join(headers)
                console_write(
                    '''
                    Urllib %s Debug Read
                      %s
                    ''',
                    (self._debug_protocol, indented_headers)
                )

            # Handle proxy auth for SSL connections since regular urllib punts on this
            if code == 407 and self.passwd and 'Proxy-Authorization' not in self._tunnel_headers:
                if content_length:
                    response._safe_read(content_length)

                supported_auth_methods = {}
                for line in headers:
                    parts = line.split(': ', 1)
                    if parts[0].lower() != 'proxy-authenticate':
                        continue
                    details = parts[1].split(' ', 1)
                    supported_auth_methods[details[0].lower()] = details[1] if len(details) > 1 else ''

                username, password = self.passwd.find_user_password(None, "%s:%s" % (
                    self._proxy_host, self._proxy_port))

                if 'digest' in supported_auth_methods:
                    response_value = self.build_digest_response(
                        supported_auth_methods['digest'], username, password)
                    if response_value:
                        self._tunnel_headers['Proxy-Authorization'] = "Digest %s" % response_value

                elif 'basic' in supported_auth_methods:
                    response_value = "%s:%s" % (username, password)
                    response_value = base64.b64encode(response_value.encode('utf-8')).decode('utf-8')
                    self._tunnel_headers['Proxy-Authorization'] = "Basic %s" % response_value.strip()

                if 'Proxy-Authorization' in self._tunnel_headers:
                    self.host = self._proxy_host
                    self.port = self._proxy_port

                    # If the proxy wanted the connection closed, we need to make a new connection
                    if close_connection:
                        self.sock.close()
                        self.sock = socket.create_connection((self.host, self.port), self.timeout)

                    return self._tunnel()

            if code != 200:
                self.close()
                raise socket.error("Tunnel connection failed: %d %s" % (code, message.strip()))

        def build_digest_response(self, fields, username, password):
            """
            Takes a Proxy-Authenticate: Digest header and creates a response
            header

            :param fields:
                The string portion of the Proxy-Authenticate header after
                "Digest "

            :param username:
                The username to use for the response

            :param password:
                The password to use for the response

            :return:
                None if invalid Proxy-Authenticate header, otherwise the
                string of fields for the Proxy-Authorization: Digest header
            """

            fields = parse_keqv_list(parse_http_list(fields))

            realm = fields.get('realm')
            nonce = fields.get('nonce')
            qop = fields.get('qop')
            algorithm = fields.get('algorithm')
            if algorithm:
                algorithm = algorithm.lower()
            opaque = fields.get('opaque')

            if algorithm in ('md5', None):
                def md5hash(string):
                    return hashlib.md5(string).hexdigest()
                hash_func = md5hash

            elif algorithm == 'sha':
                def sha1hash(string):
                    return hashlib.sha1(string).hexdigest()
                hash_func = sha1hash

            else:
                return None

            host_port = "%s:%s" % (self.host, self.port)

            a1 = "%s:%s:%s" % (username, realm, password)
            a2 = "CONNECT:%s" % host_port
            ha1 = hash_func(a1)
            ha2 = hash_func(a2)

            if qop is None:
                response = hash_func("%s:%s:%s" % (ha1, nonce, ha2))
            elif qop == 'auth':
                nc = '00000001'
                cnonce = hash_func(os.urandom(8))[:8]
                response = hash_func("%s:%s:%s:%s:%s:%s" % (ha1, nonce, nc, cnonce, qop, ha2))
            else:
                return None

            response_fields = {
                'username': username,
                'realm': realm,
                'nonce': nonce,
                'response': response,
                'uri': host_port
            }
            if algorithm:
                response_fields['algorithm'] = algorithm
            if qop == 'auth':
                response_fields['nc'] = nc
                response_fields['cnonce'] = cnonce
                response_fields['qop'] = qop
            if opaque:
                response_fields['opaque'] = opaque

            return ', '.join(["%s=\"%s\"" % (field, response_fields[field]) for field in response_fields])

        def connect(self):
            """
            Adds debugging and SSL certification validation
            """

            if self.debuglevel == -1:
                console_write(
                    '''
                    Urllib HTTPS Debug General
                      Connecting to %s on port %s
                    ''',
                    (self.host, self.port)
                )

            self.sock = socket.create_connection((self.host, self.port), self.timeout)
            if self._tunnel_host:
                self._tunnel()

            if self.debuglevel == -1:
                console_write(
                    '''
                    Urllib HTTPS Debug General
                      Upgrading connection to SSL using CA certs file at %s
                    ''',
                    self.ca_certs.decode(sys.getfilesystemencoding())
                )

            hostname = self.host.split(':', 0)[0]

<<<<<<< HEAD
            self.ctx = ssl.SSLContext(ssl.PROTOCOL_TLSv1)
            self.ctx.verify_mode = self.cert_reqs
            self.ctx.load_verify_locations(self.ca_certs)
            # We don't call load_cert_chain() with self.key_file and self.cert_file
            # since that is for servers, and this code only supports client mode
            if self.debuglevel == -1:
                console_write(
                    '''
                      Using hostname "%s" for TLS SNI extension
                    ''',
                    hostname,
                    indent='  ',
                    prefix=False
=======
            # Python 3 supports SNI when using an SSLContext
            if sys.version_info >= (3,):
                proto = ssl.PROTOCOL_SSLv23
                if sys.version_info >= (3, 6):
                    proto = ssl.PROTOCOL_TLS
                self.ctx = ssl.SSLContext(proto)
                if sys.version_info < (3, 7):
                    self.ctx.options = ssl.OP_ALL | ssl.OP_NO_SSLv2 | ssl.OP_NO_SSLv3
                else:
                    self.ctx.minimum_version = ssl.TLSVersion.TLSv1
                self.ctx.verify_mode = self.cert_reqs
                self.ctx.load_verify_locations(self.ca_certs)
                # We don't call load_cert_chain() with self.key_file and self.cert_file
                # since that is for servers, and this code only supports client mode
                if self.debuglevel == -1:
                    console_write(
                        u'''
                          Using hostname "%s" for TLS SNI extension
                        ''',
                        hostname,
                        indent='  ',
                        prefix=False
                    )
                self.sock = self.ctx.wrap_socket(
                    self.sock,
                    server_hostname=hostname
                )

            else:
                self.sock = ssl.wrap_socket(
                    self.sock,
                    keyfile=self.key_file,
                    certfile=self.cert_file,
                    cert_reqs=self.cert_reqs,
                    ca_certs=self.ca_certs,
                    ssl_version=ssl.PROTOCOL_SSLv23
>>>>>>> 65b12206
                )
            self.sock = self.ctx.wrap_socket(
                self.sock,
                server_hostname=hostname
            )

            if self.debuglevel == -1:
                cipher_info = self.sock.cipher()
                console_write(
                    '''
                      Successfully upgraded connection to %s:%s with SSL
                      Using %s with cipher %s
                    ''',
                    (self.host, self.port, cipher_info[1], cipher_info[0]),
                    indent='  ',
                    prefix=False
                )

            # This debugs and validates the SSL certificate
            if self.cert_reqs & ssl.CERT_REQUIRED:
                cert = self.sock.getpeercert()

                if self.debuglevel == -1:
                    subject_map = {
                        'organizationName': 'O',
                        'commonName': 'CN',
                        'organizationalUnitName': 'OU',
                        'countryName': 'C',
                        'serialNumber': 'serialNumber',
                        'commonName': 'CN',
                        'localityName': 'L',
                        'stateOrProvinceName': 'S',
                        '1.3.6.1.4.1.311.60.2.1.2': 'incorporationState',
                        '1.3.6.1.4.1.311.60.2.1.3': 'incorporationCountry'
                    }
                    subject_list = list(cert['subject'])
                    subject_list.reverse()
                    subject_parts = []
                    for pair in subject_list:
                        if pair[0][0] in subject_map:
                            field_name = subject_map[pair[0][0]]
                        else:
                            field_name = pair[0][0]
                        subject_parts.append(field_name + '=' + pair[0][1])

                    console_write(
                        '''
                          Server SSL certificate:
                            subject: %s
                        ''',
                        ','.join(subject_parts),
                        indent='  ',
                        prefix=False
                    )
                    if 'subjectAltName' in cert:
                        alt_names = [c[1] for c in cert['subjectAltName']]
                        alt_names = ', '.join(alt_names)
                        console_write('    subject alt name: %s', alt_names, prefix=False)
                    if 'notAfter' in cert:
                        console_write('    expire date: %s', cert['notAfter'], prefix=False)

                if not self.validate_cert_host(cert, hostname):
                    if self.debuglevel == -1:
                        console_write('  Certificate INVALID', prefix=False)

                    raise InvalidCertificateException(hostname, cert, 'hostname mismatch')

                if self.debuglevel == -1:
                    console_write('  Certificate validated for %s', hostname, prefix=False)

except (ImportError):
    pass<|MERGE_RESOLUTION|>--- conflicted
+++ resolved
@@ -290,58 +290,26 @@
 
             hostname = self.host.split(':', 0)[0]
 
-<<<<<<< HEAD
-            self.ctx = ssl.SSLContext(ssl.PROTOCOL_TLSv1)
+            proto = ssl.PROTOCOL_SSLv23
+            if sys.version_info >= (3, 6):
+                proto = ssl.PROTOCOL_TLS
+            self.ctx = ssl.SSLContext(proto)
+            if sys.version_info < (3, 7):
+                self.ctx.options = ssl.OP_ALL | ssl.OP_NO_SSLv2 | ssl.OP_NO_SSLv3
+            else:
+                self.ctx.minimum_version = ssl.TLSVersion.TLSv1
             self.ctx.verify_mode = self.cert_reqs
             self.ctx.load_verify_locations(self.ca_certs)
             # We don't call load_cert_chain() with self.key_file and self.cert_file
             # since that is for servers, and this code only supports client mode
             if self.debuglevel == -1:
                 console_write(
-                    '''
+                    u'''
                       Using hostname "%s" for TLS SNI extension
                     ''',
                     hostname,
                     indent='  ',
                     prefix=False
-=======
-            # Python 3 supports SNI when using an SSLContext
-            if sys.version_info >= (3,):
-                proto = ssl.PROTOCOL_SSLv23
-                if sys.version_info >= (3, 6):
-                    proto = ssl.PROTOCOL_TLS
-                self.ctx = ssl.SSLContext(proto)
-                if sys.version_info < (3, 7):
-                    self.ctx.options = ssl.OP_ALL | ssl.OP_NO_SSLv2 | ssl.OP_NO_SSLv3
-                else:
-                    self.ctx.minimum_version = ssl.TLSVersion.TLSv1
-                self.ctx.verify_mode = self.cert_reqs
-                self.ctx.load_verify_locations(self.ca_certs)
-                # We don't call load_cert_chain() with self.key_file and self.cert_file
-                # since that is for servers, and this code only supports client mode
-                if self.debuglevel == -1:
-                    console_write(
-                        u'''
-                          Using hostname "%s" for TLS SNI extension
-                        ''',
-                        hostname,
-                        indent='  ',
-                        prefix=False
-                    )
-                self.sock = self.ctx.wrap_socket(
-                    self.sock,
-                    server_hostname=hostname
-                )
-
-            else:
-                self.sock = ssl.wrap_socket(
-                    self.sock,
-                    keyfile=self.key_file,
-                    certfile=self.cert_file,
-                    cert_reqs=self.cert_reqs,
-                    ca_certs=self.ca_certs,
-                    ssl_version=ssl.PROTOCOL_SSLv23
->>>>>>> 65b12206
                 )
             self.sock = self.ctx.wrap_socket(
                 self.sock,
