--- conflicted
+++ resolved
@@ -325,11 +325,7 @@
         if re.match(r'\d{3} ', line):
             return True
         # Skip Saving to and progress lines
-<<<<<<< HEAD
-        if re.match(r'(?:Saving to:|\s*\d+K)', line):
-=======
         if re.match(r'(Saving to:|\s*\d+K)', line):
->>>>>>> b06eedf8
             return True
         # Skip notice about ignoring body on HTTP error
         if re.match(r'Skipping \d+ byte', line):
@@ -362,11 +358,7 @@
             # additionally, valid headers won't have spaces, so this is always
             # a safe operation to perform
             line = line.lstrip()
-<<<<<<< HEAD
             if line.startswith('HTTP/'):
-=======
-            if line.find('HTTP/') == 0:
->>>>>>> b06eedf8
                 match = re.match(r'HTTP/(\d\.\d)\s+(\d+)(?:\s+(.*))?$', line)
                 general['version'] = match.group(1)
                 general['status'] = int(match.group(2))
