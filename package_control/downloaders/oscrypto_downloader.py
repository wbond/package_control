--- conflicted
+++ resolved
@@ -9,7 +9,6 @@
 import hashlib
 import socket
 
-<<<<<<< HEAD
 from urllib.parse import urlparse
 from urllib.request import parse_http_list
 from urllib.request import parse_keqv_list
@@ -31,38 +30,6 @@
 from .exceptions import OscryptoDownloaderException
 from .limiting_downloader import LimitingDownloader
 
-=======
-from ..console_write import console_write
-from ..unicode import unicode_from_os
-from ..open_compat import open_compat, read_compat
-from .downloader_exception import DownloaderException
-from .oscrypto_downloader_exception import OscryptoDownloaderException
-from ..ca_certs import get_user_ca_bundle_path
-from .decoding_downloader import DecodingDownloader
-from .limiting_downloader import LimitingDownloader
-from .caching_downloader import CachingDownloader
-from .. import text
-
-from ..deps.asn1crypto.util import OrderedDict
-from ..deps.asn1crypto import pem, x509
-from ..deps.oscrypto import use_ctypes
-use_ctypes()
-from ..deps.oscrypto import tls  # noqa
-from ..deps.oscrypto import errors as oscrypto_errors  # noqa
-
-if sys.version_info < (3,):
-    from urlparse import urlparse
-
-    from urllib2 import parse_keqv_list, parse_http_list
-    str_cls = unicode  # noqa
-    int_types = (int, long)  # noqa
-else:
-    from urllib.parse import urlparse
-    from urllib.request import parse_keqv_list, parse_http_list
-    str_cls = str
-    int_types = int
-
->>>>>>> b06eedf8
 
 class OscryptoDownloader(DecodingDownloader, LimitingDownloader, CachingDownloader):
 
