import re
import socket
import sys

from contextlib import contextmanager
from http.client import HTTP_PORT
from http.client import HTTPS_PORT
from threading import Lock
from threading import Timer
from urllib.parse import urlparse

from . import __version__
from . import text
from .cache import get_cache
from .cache import set_cache
from .console_write import console_write
from .downloaders import DOWNLOADERS
<<<<<<< HEAD
from .downloaders import UrlLibDownloader
from .downloaders.exceptions import BinaryNotFoundError
from .downloaders.exceptions import DownloaderException
from .downloaders.exceptions import RateLimitException
from .downloaders.exceptions import WinDownloaderException
=======
from .downloaders.urllib_downloader import UrlLibDownloader
from .downloaders.binary_not_found_error import BinaryNotFoundError
from .downloaders.rate_limit_exception import RateLimitException
from .downloaders.downloader_exception import DownloaderException
from .downloaders.win_downloader_exception import WinDownloaderException
from .downloaders.oscrypto_downloader_exception import OscryptoDownloaderException
>>>>>>> db53090b
from .http_cache import HttpCache
from .show_error import show_error


# A dict of domains - each points to a list of downloaders
_managers = {}

# How many managers are currently checked out
_in_use = 0

# Make sure connection management doesn't run into threading issues
_lock = Lock()

# A timer used to disconnect all managers after a period of no usage
_timer = None


@contextmanager
def downloader(url, settings):
    try:
        manager = None
        manager = _grab(url, settings)
        yield manager

    finally:
        if manager:
            _release(url, manager)


def _grab(url, settings):
    global _managers, _lock, _in_use, _timer

    with _lock:
        if _timer:
            _timer.cancel()
            _timer = None

        parsed = urlparse(url)
        if not parsed or not parsed.hostname:
            raise DownloaderException('The URL "%s" is malformed' % url)
        hostname = parsed.hostname.lower()
        if hostname not in _managers:
            _managers[hostname] = []

        if not _managers[hostname]:
            _managers[hostname].append(DownloadManager(settings))

        _in_use += 1

        return _managers[hostname].pop()


def _release(url, manager):
    global _managers, _lock, _in_use, _timer

    with _lock:
        hostname = urlparse(url).hostname.lower()

        # This means the package was reloaded between _grab and _release,
        # so the downloader is using old code and we want to discard it
        if hostname not in _managers:
            return

        _managers[hostname].insert(0, manager)

        _in_use -= 1

        if _timer:
            _timer.cancel()
            _timer = None

        if _in_use == 0:
            _timer = Timer(5.0, close_all_connections)
            _timer.start()


def close_all_connections():
    global _managers, _lock, _in_use, _timer

    with _lock:
        if _timer:
            _timer.cancel()
            _timer = None

        for managers in _managers.values():
            for manager in managers:
                manager.close()
        _managers.clear()


def update_url(url, debug):
    """
    Takes an old, out-dated URL and updates it. Mostly used with GitHub URLs
    since they tend to be constantly evolving their infrastructure.

    :param url:
        The URL to update

    :param debug:
        If debugging is enabled

    :return:
        The updated URL
    """

    if not url:
        return url

    original_url = url
    url = url.replace('://raw.github.com/', '://raw.githubusercontent.com/')
    url = url.replace('://nodeload.github.com/', '://codeload.github.com/')
    url = re.sub(r'^(https://codeload.github.com/[^/]+/[^/]+/)zipball(/.*)$', r'\1zip\2', url)

    # Fix URLs from old versions of Package Control since we are going to
    # remove all packages but Package Control from them to force upgrades
    if url in ('https://sublime.wbond.net/repositories.json', 'https://sublime.wbond.net/channel.json'):
        url = 'https://packagecontrol.io/channel_v3.json'

    if debug and url != original_url:
        console_write(
            '''
            Fixed URL from %s to %s
            ''',
            (original_url, url)
        )

    return url


class DownloadManager(object):

    def __init__(self, settings):
        # Cache the downloader for re-use
        self.downloader = None

        user_agent = settings.get('user_agent')
        if user_agent and '%s' in user_agent:
            settings['user_agent'] = user_agent % __version__

        self.settings = settings
        if settings.get('http_cache'):
            cache_length = settings.get('http_cache_length', 604800)
            self.settings['cache'] = HttpCache(cache_length)

    def close(self):
        if self.downloader:
            self.downloader.close()
            self.downloader = None

    def fetch(self, url, error_message, prefer_cached=False):
        """
        Downloads a URL and returns the contents

        :param url:
            The string URL to download

        :param error_message:
            The error message to include if the download fails

        :param prefer_cached:
            If cached version of the URL content is preferred over a new request

        :raises:
            DownloaderException: if there was an error downloading the URL

        :return:
            The string contents of the URL
        """

        debug = self.settings.get('debug')
        is_ssl = url.startswith('https://')

        url = update_url(url, debug)

        # We don't use sublime.platform() here since this is used for
        # the crawler on packagecontrol.io also
        if sys.platform == 'darwin':
            platform = 'osx'
        elif sys.platform == 'win32':
            platform = 'windows'
        else:
            platform = 'linux'

        downloader_precedence = self.settings.get(
            'downloader_precedence',
            {
                "windows": ["wininet", "oscrypto"],
                "osx": ["oscrypto", "urllib"],
                "linux": ["oscrypto", "urllib", "curl", "wget"]
            }
        )
        downloader_list = downloader_precedence.get(platform, [])

        if not downloader_list or not isinstance(downloader_list, list):
            error_string = text.format(
                '''
                No list of preferred downloaders specified in the
                "downloader_precedence" setting for the platform "%s"
                ''',
                platform
            )
            show_error(error_string)
            raise DownloaderException(error_string)

        # Make sure we have a downloader, and it supports SSL if we need it
        if not self.downloader or ((is_ssl and not self.downloader.supports_ssl())
                or (not is_ssl and not self.downloader.supports_plaintext())):
            for downloader_name in downloader_list:

                if downloader_name not in DOWNLOADERS:
                    error_string = text.format(
                        '''
                        The downloader "%s" from the "downloader_precedence"
                        setting for the platform "%s" is invalid
                        ''',
                        (downloader_name, platform)
                    )
                    show_error(error_string)
                    raise DownloaderException(error_string)

                try:
                    downloader = DOWNLOADERS[downloader_name](self.settings)
<<<<<<< HEAD
                    if not is_ssl or downloader.supports_ssl():
                        self.downloader = downloader
                        break
=======
                    if is_ssl and not downloader.supports_ssl():
                        continue
                    if not is_ssl and not downloader.supports_plaintext():
                        continue
                    self.downloader = downloader
                    break
>>>>>>> db53090b
                except (BinaryNotFoundError):
                    pass

        if not self.downloader:
            error_string = text.format(
                '''
                None of the preferred downloaders can download %s.

                This is usually either because the ssl module is unavailable
                and/or the command line curl or wget executables could not be
                found in the PATH.

                If you customized the "downloader_precedence" setting, please
                verify your customization.
                ''',
                url
            )
            show_error(error_string)
            raise DownloaderException(error_string.replace('\n\n', ' '))

        url = url.replace(' ', '%20')
        hostname = urlparse(url).hostname
        if hostname:
            hostname = hostname.lower()
        timeout = self.settings.get('timeout', 3)

        rate_limited_domains = get_cache('rate_limited_domains', [])

        if debug:
            try:
                port = HTTPS_PORT if is_ssl else HTTP_PORT
                ipv6_info = socket.getaddrinfo(hostname, port, socket.AF_INET6)
                if ipv6_info:
                    ipv6 = ipv6_info[0][4][0]
                else:
                    ipv6 = None
            except (socket.gaierror) as e:
                ipv6 = None
            except (TypeError) as e:
                ipv6 = None

            try:
                ip = socket.gethostbyname(hostname)
            except (socket.gaierror) as e:
                ip = str(e)
            except (TypeError) as e:
                ip = None

            console_write(
                '''
                Download Debug
                  URL: %s
                  Timeout: %d
                  Resolved IP: %s
                ''',
                (url, timeout, ip)
            )
            if ipv6:
                console_write(
                    '  Resolved IPv6: %s',
                    ipv6,
                    prefix=False
                )

        if hostname in rate_limited_domains:
            error_string = 'Skipping due to hitting rate limit for %s' % hostname
            if debug:
                console_write(
                    '  %s',
                    error_string,
                    prefix=False
                )
            raise DownloaderException(error_string)

        try:
            return self.downloader.download(url, error_message, timeout, 3, prefer_cached)

        except (RateLimitException) as e:

            rate_limited_domains.append(hostname)
            set_cache('rate_limited_domains', rate_limited_domains, self.settings.get('cache_length'))

            console_write(
                '''
                Hit rate limit of %s for %s. Skipping all futher download
                requests for this domain.
                ''',
                (e.limit, e.domain)
            )
            raise

        except (OscryptoDownloaderException) as e:
            console_write(
                u'''
                Attempting to use Urllib downloader due to Oscrypto error: %s
                ''',
                str_cls(e)
            )

            self.downloader = UrlLibDownloader(self.settings)
            # Try again with the new downloader!
            return self.fetch(url, error_message, prefer_cached)

        except (WinDownloaderException) as e:

            console_write(
                '''
                Attempting to use Urllib downloader due to WinINet error: %s
                ''',
                e
            )

            # Here we grab the proxy info extracted from WinInet to fill in
            # the Package Control settings if those are not present. This should
            # hopefully make a seamless fallback for users who run into weird
            # windows errors related to network communication.
            wininet_proxy = self.downloader.proxy or ''
            wininet_proxy_username = self.downloader.proxy_username or ''
            wininet_proxy_password = self.downloader.proxy_password or ''

            http_proxy = self.settings.get('http_proxy', '')
            https_proxy = self.settings.get('https_proxy', '')
            proxy_username = self.settings.get('proxy_username', '')
            proxy_password = self.settings.get('proxy_password', '')

            settings = self.settings.copy()
            if not http_proxy and wininet_proxy:
                settings['http_proxy'] = wininet_proxy
            if not https_proxy and wininet_proxy:
                settings['https_proxy'] = wininet_proxy

            has_proxy = settings.get('http_proxy') or settings.get('https_proxy')
            if has_proxy and not proxy_username and wininet_proxy_username:
                settings['proxy_username'] = wininet_proxy_username
            if has_proxy and not proxy_password and wininet_proxy_password:
                settings['proxy_password'] = wininet_proxy_password

            self.downloader = UrlLibDownloader(settings)
            # Try again with the new downloader!
            return self.fetch(url, error_message, prefer_cached)<|MERGE_RESOLUTION|>--- conflicted
+++ resolved
@@ -15,20 +15,12 @@
 from .cache import set_cache
 from .console_write import console_write
 from .downloaders import DOWNLOADERS
-<<<<<<< HEAD
 from .downloaders import UrlLibDownloader
 from .downloaders.exceptions import BinaryNotFoundError
 from .downloaders.exceptions import DownloaderException
+from .downloaders.exceptions import OscryptoDownloaderException
 from .downloaders.exceptions import RateLimitException
 from .downloaders.exceptions import WinDownloaderException
-=======
-from .downloaders.urllib_downloader import UrlLibDownloader
-from .downloaders.binary_not_found_error import BinaryNotFoundError
-from .downloaders.rate_limit_exception import RateLimitException
-from .downloaders.downloader_exception import DownloaderException
-from .downloaders.win_downloader_exception import WinDownloaderException
-from .downloaders.oscrypto_downloader_exception import OscryptoDownloaderException
->>>>>>> db53090b
 from .http_cache import HttpCache
 from .show_error import show_error
 
@@ -251,18 +243,12 @@
 
                 try:
                     downloader = DOWNLOADERS[downloader_name](self.settings)
-<<<<<<< HEAD
-                    if not is_ssl or downloader.supports_ssl():
-                        self.downloader = downloader
-                        break
-=======
                     if is_ssl and not downloader.supports_ssl():
                         continue
                     if not is_ssl and not downloader.supports_plaintext():
                         continue
                     self.downloader = downloader
                     break
->>>>>>> db53090b
                 except (BinaryNotFoundError):
                     pass
 
