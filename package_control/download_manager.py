import re
import socket
import sys

from contextlib import contextmanager
from http.client import HTTP_PORT
from http.client import HTTPS_PORT
from threading import Lock
from threading import Timer
from urllib.parse import urlparse

from . import __version__
from . import text
from .cache import get_cache
from .cache import set_cache
from .console_write import console_write
from .downloaders import DOWNLOADERS
from .downloaders import UrlLibDownloader
from .downloaders.exceptions import BinaryNotFoundError
from .downloaders.exceptions import DownloaderException
from .downloaders.exceptions import OscryptoDownloaderException
from .downloaders.exceptions import RateLimitException
from .downloaders.exceptions import WinDownloaderException
from .http_cache import HttpCache
from .show_error import show_error


# A dict of domains - each points to a list of downloaders
_managers = {}

# How many managers are currently checked out
_in_use = 0

# Make sure connection management doesn't run into threading issues
_lock = Lock()

# A timer used to disconnect all managers after a period of no usage
_timer = None


@contextmanager
def downloader(url, settings):
    try:
        manager = None
        manager = _grab(url, settings)
        yield manager

    finally:
        if manager:
            _release(url, manager)


def _grab(url, settings):
    global _managers, _lock, _in_use, _timer

    with _lock:
        if _timer:
            _timer.cancel()
            _timer = None

        parsed = urlparse(url)
        if not parsed or not parsed.hostname:
            raise DownloaderException('The URL "%s" is malformed' % url)
        hostname = parsed.hostname.lower()
        if hostname not in _managers:
            _managers[hostname] = []

        if not _managers[hostname]:
            _managers[hostname].append(DownloadManager(settings))

        _in_use += 1

        return _managers[hostname].pop()


def _release(url, manager):
    global _managers, _lock, _in_use, _timer

    with _lock:
        hostname = urlparse(url).hostname.lower()

        # This means the package was reloaded between _grab and _release,
        # so the downloader is using old code and we want to discard it
        if hostname not in _managers:
            return

        _managers[hostname].insert(0, manager)

        _in_use -= 1

        if _timer:
            _timer.cancel()
            _timer = None

        if _in_use == 0:
            _timer = Timer(5.0, close_all_connections)
            _timer.start()


def close_all_connections():
    global _managers, _lock, _in_use, _timer

    with _lock:
        if _timer:
            _timer.cancel()
            _timer = None

        for managers in _managers.values():
            for manager in managers:
                manager.close()
        _managers.clear()


def update_url(url, debug):
    """
    Takes an old, out-dated URL and updates it. Mostly used with GitHub URLs
    since they tend to be constantly evolving their infrastructure.

    :param url:
        The URL to update

    :param debug:
        If debugging is enabled

    :return:
        The updated URL
    """

    if not url:
        return url

    original_url = url
    url = url.replace('://raw.github.com/', '://raw.githubusercontent.com/')
    url = url.replace('://nodeload.github.com/', '://codeload.github.com/')
    url = re.sub(r'^(https://codeload.github.com/[^/]+/[^/]+/)zipball(/.*)$', r'\1zip\2', url)

    # Fix URLs from old versions of Package Control since we are going to
    # remove all packages but Package Control from them to force upgrades
    if url in ('https://sublime.wbond.net/repositories.json', 'https://sublime.wbond.net/channel.json'):
        url = 'https://packagecontrol.io/channel_v3.json'

    if debug and url != original_url:
        console_write(
            '''
            Fixed URL from %s to %s
            ''',
            (original_url, url)
        )

    return url


class DownloadManager(object):

    def __init__(self, settings):
        # Cache the downloader for re-use
        self.downloader = None

        user_agent = settings.get('user_agent')
        if user_agent and '%s' in user_agent:
            settings['user_agent'] = user_agent % __version__

        self.settings = settings
        if settings.get('http_cache'):
            cache_length = settings.get('http_cache_length', 604800)
            self.settings['cache'] = HttpCache(cache_length)

    def close(self):
        if self.downloader:
            self.downloader.close()
            self.downloader = None

    def fetch(self, url, error_message, prefer_cached=False):
        """
        Downloads a URL and returns the contents

        :param url:
            The string URL to download

        :param error_message:
            The error message to include if the download fails

        :param prefer_cached:
            If cached version of the URL content is preferred over a new request

        :raises:
            DownloaderException: if there was an error downloading the URL

        :return:
            The string contents of the URL
        """

        debug = self.settings.get('debug')
        is_ssl = url.startswith('https://')

        url = update_url(url, debug)

        # We don't use sublime.platform() here since this is used for
        # the crawler on packagecontrol.io also
        if sys.platform == 'darwin':
            platform = 'osx'
        elif sys.platform == 'win32':
            platform = 'windows'
        else:
            platform = 'linux'

        downloader_precedence = self.settings.get(
            'downloader_precedence',
            {
                "windows": ["wininet", "oscrypto"],
                "osx": ["urllib", "oscrypto", "curl"],
                "linux": ["urllib", "oscrypto", "curl", "wget"]
            }
        )
        downloader_list = downloader_precedence.get(platform, [])

        if not downloader_list or not isinstance(downloader_list, list):
            error_string = text.format(
                '''
                No list of preferred downloaders specified in the
                "downloader_precedence" setting for the platform "%s"
                ''',
                platform
            )
            show_error(error_string)
            raise DownloaderException(error_string)

        # Make sure we have a downloader, and it supports SSL if we need it
        if not self.downloader or (
                (is_ssl and not self.downloader.supports_ssl())
                or (not is_ssl and not self.downloader.supports_plaintext())):
            for downloader_name in downloader_list:

                if downloader_name not in DOWNLOADERS:
                    error_string = text.format(
                        '''
                        The downloader "%s" from the "downloader_precedence"
                        setting for the platform "%s" is invalid
                        ''',
                        (downloader_name, platform)
                    )
                    show_error(error_string)
                    raise DownloaderException(error_string)

                try:
                    downloader = DOWNLOADERS[downloader_name](self.settings)
                    if is_ssl and not downloader.supports_ssl():
                        continue
                    if not is_ssl and not downloader.supports_plaintext():
                        continue
                    self.downloader = downloader
                    break
                except (BinaryNotFoundError):
                    pass

        if not self.downloader:
            error_string = text.format(
                '''
                None of the preferred downloaders can download %s.

                This is usually either because the ssl module is unavailable
                and/or the command line curl or wget executables could not be
                found in the PATH.

                If you customized the "downloader_precedence" setting, please
                verify your customization.
                ''',
                url
            )
            show_error(error_string)
            raise DownloaderException(error_string.replace('\n\n', ' '))

        url = url.replace(' ', '%20')
        hostname = urlparse(url).hostname
        if hostname:
            hostname = hostname.lower()
        timeout = self.settings.get('timeout', 3)

        rate_limited_domains = get_cache('rate_limited_domains', [])

        if debug:
            try:
                port = HTTPS_PORT if is_ssl else HTTP_PORT
                ipv6_info = socket.getaddrinfo(hostname, port, socket.AF_INET6)
                if ipv6_info:
                    ipv6 = ipv6_info[0][4][0]
                else:
                    ipv6 = None
            except (socket.gaierror):
                ipv6 = None
            except (TypeError):
                ipv6 = None

            try:
                ip = socket.gethostbyname(hostname)
            except (socket.gaierror) as e:
<<<<<<< HEAD
                ip = str(e)
            except (TypeError) as e:
=======
                ip = unicode_from_os(e)
            except (TypeError):
>>>>>>> b06eedf8
                ip = None

            console_write(
                '''
                Download Debug
                  URL: %s
                  Timeout: %d
                  Resolved IP: %s
                ''',
                (url, timeout, ip)
            )
            if ipv6:
                console_write(
                    '  Resolved IPv6: %s',
                    ipv6,
                    prefix=False
                )

        if hostname in rate_limited_domains:
            error_string = 'Skipping due to hitting rate limit for %s' % hostname
            if debug:
                console_write(
                    '  %s',
                    error_string,
                    prefix=False
                )
            raise DownloaderException(error_string)

        try:
            return self.downloader.download(url, error_message, timeout, 3, prefer_cached)

        except (RateLimitException) as e:

            rate_limited_domains.append(hostname)
            set_cache('rate_limited_domains', rate_limited_domains, self.settings.get('cache_length'))

            console_write(
                '''
                Hit rate limit of %s for %s. Skipping all futher download
                requests for this domain.
                ''',
                (e.limit, e.domain)
            )
            raise

        except (OscryptoDownloaderException) as e:
            console_write(
                u'''
                Attempting to use Urllib downloader due to Oscrypto error: %s
                ''',
                str_cls(e)
            )

            self.downloader = UrlLibDownloader(self.settings)
            # Try again with the new downloader!
            return self.fetch(url, error_message, prefer_cached)

        except (WinDownloaderException) as e:

            console_write(
                '''
                Attempting to use Urllib downloader due to WinINet error: %s
                ''',
                e
            )

            # Here we grab the proxy info extracted from WinInet to fill in
            # the Package Control settings if those are not present. This should
            # hopefully make a seamless fallback for users who run into weird
            # windows errors related to network communication.
            wininet_proxy = self.downloader.proxy or ''
            wininet_proxy_username = self.downloader.proxy_username or ''
            wininet_proxy_password = self.downloader.proxy_password or ''

            http_proxy = self.settings.get('http_proxy', '')
            https_proxy = self.settings.get('https_proxy', '')
            proxy_username = self.settings.get('proxy_username', '')
            proxy_password = self.settings.get('proxy_password', '')

            settings = self.settings.copy()
            if not http_proxy and wininet_proxy:
                settings['http_proxy'] = wininet_proxy
            if not https_proxy and wininet_proxy:
                settings['https_proxy'] = wininet_proxy

            has_proxy = settings.get('http_proxy') or settings.get('https_proxy')
            if has_proxy and not proxy_username and wininet_proxy_username:
                settings['proxy_username'] = wininet_proxy_username
            if has_proxy and not proxy_password and wininet_proxy_password:
                settings['proxy_password'] = wininet_proxy_password

            self.downloader = UrlLibDownloader(settings)
            # Try again with the new downloader!
            return self.fetch(url, error_message, prefer_cached)<|MERGE_RESOLUTION|>--- conflicted
+++ resolved
@@ -294,13 +294,8 @@
             try:
                 ip = socket.gethostbyname(hostname)
             except (socket.gaierror) as e:
-<<<<<<< HEAD
                 ip = str(e)
             except (TypeError) as e:
-=======
-                ip = unicode_from_os(e)
-            except (TypeError):
->>>>>>> b06eedf8
                 ip = None
 
             console_write(
