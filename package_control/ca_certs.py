import os
import sys
import time

from .console_write import console_write

from .deps.oscrypto import use_ctypes
use_ctypes()
from .deps.oscrypto import trust_list  # noqa

# Have somewhere to store the CA bundle, even when not running in Sublime Text
try:
    from .path import cache_path
    ca_bundle_dir = None
except (ImportError):
    ca_bundle_dir = os.path.join(os.path.expanduser('~'), '.package_control')


def get_ca_bundle_path(settings):
    """
    Return the path to the merged system and user ca bundles

    :param settings:
        A dict to look in for the `debug` key

    :return:
        The filesystem path to the merged ca bundle path
    """

    ensure_ca_bundle_dir()

    system_ca_bundle_path = get_system_ca_bundle_path(settings)
    user_ca_bundle_path = get_user_ca_bundle_path(settings)
    merged_ca_bundle_path = os.path.join(ca_bundle_dir, 'merged-ca-bundle.crt')

    merged_missing = not os.path.exists(merged_ca_bundle_path)
    merged_empty = (not merged_missing) and os.stat(merged_ca_bundle_path).st_size == 0

    regenerate = merged_missing or merged_empty
    if system_ca_bundle_path and not merged_missing:
        regenerate = regenerate or os.path.getmtime(system_ca_bundle_path) > os.path.getmtime(merged_ca_bundle_path)
    if os.path.exists(user_ca_bundle_path) and not merged_missing:
        regenerate = regenerate or os.path.getmtime(user_ca_bundle_path) > os.path.getmtime(merged_ca_bundle_path)

    if regenerate:
        with open(merged_ca_bundle_path, 'w', encoding='utf-8') as merged:
            if system_ca_bundle_path:
                with open(system_ca_bundle_path, 'r', encoding='utf-8', errors='replace') as system:
                    system_certs = system.read().strip()
                    merged.write(system_certs)
                    if system_certs:
                        merged.write('\n')
            with open(user_ca_bundle_path, 'r', encoding='utf-8', errors='replace') as user:
                user_certs = user.read().strip()
                merged.write(user_certs)
                if user_certs:
                    merged.write('\n')
        if settings.get('debug'):
            console_write(
                '''
                Regenerated the merged CA bundle from the system and user CA bundles
                '''
            )

    return merged_ca_bundle_path


def get_user_ca_bundle_path(settings):
    """
    Return the path to the user CA bundle, ensuring the file exists

    :param settings:
        A dict to look in for `debug`

    :return:
        The filesystem path to the user ca bundle
    """

    ensure_ca_bundle_dir()

    user_ca_bundle_path = os.path.join(ca_bundle_dir, 'user-ca-bundle.crt')
    if not os.path.exists(user_ca_bundle_path):
        if settings.get('debug'):
            console_write(
                '''
                Created blank user CA bundle
                '''
            )
        open(user_ca_bundle_path, 'a').close()

    return user_ca_bundle_path


def print_cert_subject(cert, reason):
    """
    :param cert:
        The asn1crypto.x509.Certificate object

    :param reason:
        None if being exported, or a unicode string of the reason not being
        exported
    """

    if reason is None:
        console_write(
            '''
            Exported certificate: %s
            ''',
            cert.subject.human_friendly
        )
    else:
        console_write(
            '''
            Skipped certificate: %s - reason %s
            ''',
            (cert.subject.human_friendly, reason)
        )


def get_system_ca_bundle_path(settings):
    """
    Get the filesystem path to the system CA bundle. On Linux it looks in a
    number of predefined places, however on OS X it has to be programatically
    exported from the SystemRootCertificates.keychain. Windows does not ship
    with a CA bundle, but also we use WinINet on Windows, so we don't need to
    worry about CA certs.

    :param settings:
        A dict to look in for the `debug` key

    :return:
        The full filesystem path to the .ca-bundle file, or False on error
    """

    hours_to_cache = 7 * 24

    platform = sys.platform
    debug = settings.get('debug')

    ca_path = False

    if platform == 'win32' or platform == 'darwin':
        # Remove any file with the old system bundle filename
        old_ca_path = os.path.join(ca_bundle_dir, 'system-ca-bundle.crt')
        if os.path.exists(old_ca_path):
            os.unlink(old_ca_path)

        ensure_ca_bundle_dir()
        ca_path, _ = trust_list._ca_path(ca_bundle_dir)

        exists = os.path.exists(ca_path)
        is_empty = False
        is_old = False
        if exists:
            stats = os.stat(ca_path)
            is_empty = stats.st_size == 0
            # The bundle is old if it is a week or more out of date
            is_old = stats.st_mtime < time.time() - (hours_to_cache * 60 * 60)

        if not exists or is_empty or is_old:
            cert_callback = None
            if debug:
                console_write(
                    '''
                    Generating new CA bundle from system keychain
                    '''
                )
                cert_callback = print_cert_subject
            trust_list.get_path(ca_bundle_dir, hours_to_cache, cert_callback=cert_callback)
            if debug:
                console_write(
                    '''
                    Finished generating new CA bundle at %s (%d bytes)
                    ''',
                    (ca_path, os.stat(ca_path).st_size)
                )

        elif debug:
            console_write(
                '''
                Found previously exported CA bundle at %s (%d bytes)
                ''',
                (ca_path, os.stat(ca_path).st_size)
            )

    # Linux
    else:
        # Common CA cert paths
        paths = [
            '/usr/lib/ssl/certs/ca-certificates.crt',
            '/etc/ssl/certs/ca-certificates.crt',
            '/etc/ssl/certs/ca-bundle.crt',
            '/etc/pki/tls/certs/ca-bundle.crt',
            '/etc/ssl/ca-bundle.pem',
            '/usr/local/share/certs/ca-root-nss.crt',
            '/etc/ssl/cert.pem'
        ]
        # First try SSL_CERT_FILE
        if 'SSL_CERT_FILE' in os.environ:
            paths.insert(0, os.environ['SSL_CERT_FILE'])
        for path in paths:
            if os.path.exists(path) and os.path.getsize(path) > 0:
                ca_path = path
                break

        if debug and ca_path:
            console_write(
                '''
                Found system CA bundle at %s (%d bytes)
                ''',
                (ca_path, os.stat(ca_path).st_size)
            )

    return ca_path


def ensure_ca_bundle_dir():
    """
    Make sure we have a place to save the merged-ca-bundle and system-ca-bundle
    """

    # If the sublime module is available, we bind this value at run time
    # since the sublime.cache_path() is not available at import time
    global ca_bundle_dir

    if not ca_bundle_dir:
<<<<<<< HEAD
        ca_bundle_dir = cache_path()

    try:
        os.makedirs(ca_bundle_dir, mode=0o555, exist_ok=True)
    except PermissionError:
        ca_bundle_dir = '/var/tmp/package_control'
        os.makedirs(ca_bundle_dir, mode=0o555, exist_ok=True)
=======
        ca_bundle_dir = os.path.join(sublime.packages_path(), 'User')
    if not os.path.exists(ca_bundle_dir):
        try:
            os.mkdir(ca_bundle_dir)
        except PermissionError:
            ca_bundle_dir = '/var/tmp/package_control'
            if not os.path.exists(ca_bundle_dir):
                os.mkdir(ca_bundle_dir)
>>>>>>> b06eedf8
<|MERGE_RESOLUTION|>--- conflicted
+++ resolved
@@ -224,21 +224,10 @@
     global ca_bundle_dir
 
     if not ca_bundle_dir:
-<<<<<<< HEAD
         ca_bundle_dir = cache_path()
 
     try:
         os.makedirs(ca_bundle_dir, mode=0o555, exist_ok=True)
     except PermissionError:
         ca_bundle_dir = '/var/tmp/package_control'
-        os.makedirs(ca_bundle_dir, mode=0o555, exist_ok=True)
-=======
-        ca_bundle_dir = os.path.join(sublime.packages_path(), 'User')
-    if not os.path.exists(ca_bundle_dir):
-        try:
-            os.mkdir(ca_bundle_dir)
-        except PermissionError:
-            ca_bundle_dir = '/var/tmp/package_control'
-            if not os.path.exists(ca_bundle_dir):
-                os.mkdir(ca_bundle_dir)
->>>>>>> b06eedf8
+        os.makedirs(ca_bundle_dir, mode=0o555, exist_ok=True)