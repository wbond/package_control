import os
import sublime

try:
    if int(sublime.version()) < 3000:
        from package_control import text
        message = text.format(
            '''
            Package Control

            Sublime Text 3 is required.

            To fix the issue, please install the latest stable Sublime Text version.
            '''
        )
        raise ImportError(message)

    from .package_control import sys_path
    from .package_control import text

    # Ensure the user has installed Package Control properly
    if __package__ != 'Package Control':
        message = text.format(
            '''
            Package Control

            This package appears to be installed incorrectly.

            It should be installed as "Package Control",
            but seems to be installed as "%s".

            To fix the issue, please:

            1. Open the "Preferences" menu
            2. Select "Browse Packages\u2026"
            ''',
            __package__,
            strip=False
        )
        # If installed unpacked
        if os.path.exists(os.path.join(sys_path.packages_path, __package__)):
            message += text.format(
                '''
                3. Rename the folder "%s" to "Package Control"
                4. Restart Sublime Text
                ''',
                __package__
            )
        # If installed as a .sublime-package file
        else:
            message += text.format(
                '''
                3. Browse up a folder
                4. Browse into the "Installed Packages/" folder
                5. Rename "%s.sublime-package" to "Package Control.sublime-package"
                6. Restart Sublime Text
                ''',
                __package__
            )
        raise ImportError(message)

    has_packed = os.path.exists(os.path.join(
        sys_path.installed_packages_path, 'Package Control.sublime-package'))
    has_unpacked = os.path.exists(os.path.join(
        sys_path.packages_path, 'Package Control', 'Package Control.py'))
    if has_packed and has_unpacked:
        message = text.format(
            '''
            Package Control

            It appears you have Package Control installed as both a
            .sublime-package file and a directory inside of the Packages folder.

            To fix this issue, please:

            1. Open the "Preferences" menu
            2. Select "Browse Packages\u2026"
            3. Delete the folder "Package Control"
            4. Restart Sublime Text
            '''
        )
        raise ImportError(message)

    # Normal execution will finish setting up the package
    from .package_control.commands import *  # noqa
    from .package_control.console_write import console_write
    from .package_control.package_cleanup import PackageCleanup
    from .package_control.path import unpacked_package_path
    from .package_control.settings import pc_settings_filename

    def plugin_loaded():
        # Make sure the user's locale can handle non-ASCII. A whole bunch of
        # work was done to try and make Package Control work even if the locale
        # was poorly set, by manually encoding all file paths, but it ended up
        # being a fool's errand since the package loading code built into
        # Sublime Text is not written to work that way, and although packages
        # could be installed, they could not be loaded properly.
        try:
<<<<<<< HEAD
            os.path.exists(unpacked_package_path("fran\u00e7ais"))
        except UnicodeEncodeError:
=======
            os.path.exists(os.path.join(sublime.packages_path(), u"fran\u2013ais"))
        except (UnicodeEncodeError):
>>>>>>> b06eedf8
            message = text.format(
                '''
                Package Control

                Your system's locale is set to a value that can not handle
                non-ASCII characters. Package Control can not properly work
                unless this is fixed.

                On Linux, please reference your distribution's docs for
                information on properly setting the LANG and LC_CTYPE
                environmental variables. As a temporary work-around, you can
                launch Sublime Text from the terminal with:

                LANG=en_US.UTF-8 LC_CTYPE=en_US.UTF-8 sublime_text
                '''
            )
            sublime.error_message(message)
            return

        pc_settings = sublime.load_settings(pc_settings_filename())
        if not pc_settings.get('bootstrapped'):
            console_write('Not running package cleanup since bootstrapping is not yet complete.')
            return

        # Start shortly after Sublime starts so package renames don't cause errors
        # with keybindings, settings, etc disappearing in the middle of parsing
        sublime.set_timeout(lambda: PackageCleanup().start(), 2000)

# Display the import errors generated during the import run of this module.
# The error box is delayed because ST2 wouldn't start otherwise.
except ImportError as error:
    sublime.set_timeout(lambda: sublime.error_message(str(error)), 2000)<|MERGE_RESOLUTION|>--- conflicted
+++ resolved
@@ -96,13 +96,8 @@
         # Sublime Text is not written to work that way, and although packages
         # could be installed, they could not be loaded properly.
         try:
-<<<<<<< HEAD
-            os.path.exists(unpacked_package_path("fran\u00e7ais"))
+            os.path.exists(unpacked_package_path("fran\u2013ais"))
         except UnicodeEncodeError:
-=======
-            os.path.exists(os.path.join(sublime.packages_path(), u"fran\u2013ais"))
-        except (UnicodeEncodeError):
->>>>>>> b06eedf8
             message = text.format(
                 '''
                 Package Control
